--- conflicted
+++ resolved
@@ -1,11 +1,7 @@
 {
     "_meta": {
         "hash": {
-<<<<<<< HEAD
-            "sha256": "08269c859759c7a707343bb7356b176b4c857a90a02d4fd8e14fd15bec0f8cd6"
-=======
             "sha256": "933db7bf9f1e6e18acdd5f5687c02f3d94a5fe298695c6f5174f0d5d527bad81"
->>>>>>> 73e8454f
         },
         "pipfile-spec": 6,
         "requires": {
@@ -129,21 +125,12 @@
         },
         "hypothesis": {
             "hashes": [
-<<<<<<< HEAD
-                "sha256:2c54dda0fa9746efa232d78d86fe619a485bd68f2d3c7522d2de26d924f77639",
-                "sha256:30c6aa211f61ee5ff29b501cba4d4a15cfbcacb0f6722cae271548f76ef7db4e",
-                "sha256:3d3d7c67cd21a146e1afa474a83523cb57c1fb191d1c1dec400fcd1b9c9bd868"
-            ],
-            "index": "pypi",
-            "version": "==4.5.11"
-=======
                 "sha256:7f97f984d45f22b8895ee4d98c7f48e7ebc2c2fbf9d5ce07dad77989997821f6",
                 "sha256:cb8c89295c36db0014409c8d7c897094f538cb880a25e3dc3e86fb768787a03d",
                 "sha256:e83442d2f74ceb1d166e351308810b394802fd9758c3b89ae36ca8daadac9fd4"
             ],
             "index": "pypi",
             "version": "==4.6.1"
->>>>>>> 73e8454f
         },
         "inflect": {
             "hashes": [
@@ -160,8 +147,6 @@
             ],
             "index": "pypi",
             "version": "==0.13.2"
-<<<<<<< HEAD
-=======
         },
         "llvmlite": {
             "hashes": [
@@ -176,7 +161,6 @@
                 "sha256:e6194d74bdac3fd1454384f4922abb3c1afe209e15c607ed84b8bc60c35a7a4a"
             ],
             "version": "==0.27.1"
->>>>>>> 73e8454f
         },
         "more-itertools": {
             "hashes": [
@@ -208,8 +192,6 @@
             ],
             "version": "==0.6.1"
         },
-<<<<<<< HEAD
-=======
         "numba": {
             "hashes": [
                 "sha256:08715287971fffe967b5f077bfbfd46c45fe733ada206541a132d44f7b2fef99",
@@ -225,7 +207,6 @@
             "index": "pypi",
             "version": "==0.42.1"
         },
->>>>>>> 73e8454f
         "numpy": {
             "hashes": [
                 "sha256:0cdbbaa30ae69281b18dd995d3079c4e552ad6d5426977f66b9a2a95f11f552a",
@@ -298,19 +279,6 @@
         },
         "psutil": {
             "hashes": [
-<<<<<<< HEAD
-                "sha256:04d2071100aaad59f9bcbb801be2125d53b2e03b1517d9fed90b45eea51d297e",
-                "sha256:1aba93430050270750d046a179c5f3d6e1f5f8b96c20399ba38c596b28fc4d37",
-                "sha256:3ac48568f5b85fee44cd8002a15a7733deca056a191d313dbf24c11519c0c4a8",
-                "sha256:96f3fdb4ef7467854d46ad5a7e28eb4c6dc6d455d751ddf9640cd6d52bdb03d7",
-                "sha256:b755be689d6fc8ebc401e1d5ce5bac867e35788f10229e166338484eead51b12",
-                "sha256:c8ee08ad1b716911c86f12dc753eb1879006224fd51509f077987bb6493be615",
-                "sha256:d0c4230d60376aee0757d934020b14899f6020cd70ef8d2cb4f228b6ffc43e8f",
-                "sha256:d23f7025bac9b3e38adc6bd032cdaac648ac0074d18e36950a04af35458342e8",
-                "sha256:f0fcb7d3006dd4d9ccf3ccd0595d44c6abbfd433ec31b6ca177300ee3f19e54e"
-            ],
-            "version": "==5.5.0"
-=======
                 "sha256:5ce6b5eb0267233459f4d3980c205828482f450999b8f5b684d9629fea98782a",
                 "sha256:72cebfaa422b7978a1d3632b65ff734a34c6b34f4578b68a5c204d633756b810",
                 "sha256:77c231b4dff8c1c329a4cd1c22b96c8976c597017ff5b09993cd148d6a94500c",
@@ -322,7 +290,6 @@
                 "sha256:ef3e5e02b3c5d1df366abe7b4820400d5c427579668ad4465ff189d28ded5ebd"
             ],
             "version": "==5.5.1"
->>>>>>> 73e8454f
         },
         "py": {
             "hashes": [
@@ -341,19 +308,11 @@
         },
         "pytest": {
             "hashes": [
-<<<<<<< HEAD
-                "sha256:80cfd9c8b9e93f419abcc0400e9f595974a98e44b6863a77d3e1039961bfc9c4",
-                "sha256:c2396a15726218a2dfef480861c4ba37bd3952ebaaa5b0fede3fc23fddcd7f8c"
-            ],
-            "index": "pypi",
-            "version": "==4.2.1"
-=======
                 "sha256:067a1d4bf827ffdd56ad21bd46674703fce77c5957f6c1eef731f6146bfcef1c",
                 "sha256:9687049d53695ad45cf5fdc7bbd51f0c49f1ea3ecfc4b7f3fde7501b541f17f4"
             ],
             "index": "pypi",
             "version": "==4.3.0"
->>>>>>> 73e8454f
         },
         "pytest-cov": {
             "hashes": [
@@ -699,21 +658,12 @@
         },
         "hypothesis": {
             "hashes": [
-<<<<<<< HEAD
-                "sha256:2c54dda0fa9746efa232d78d86fe619a485bd68f2d3c7522d2de26d924f77639",
-                "sha256:30c6aa211f61ee5ff29b501cba4d4a15cfbcacb0f6722cae271548f76ef7db4e",
-                "sha256:3d3d7c67cd21a146e1afa474a83523cb57c1fb191d1c1dec400fcd1b9c9bd868"
-            ],
-            "index": "pypi",
-            "version": "==4.5.11"
-=======
                 "sha256:7f97f984d45f22b8895ee4d98c7f48e7ebc2c2fbf9d5ce07dad77989997821f6",
                 "sha256:cb8c89295c36db0014409c8d7c897094f538cb880a25e3dc3e86fb768787a03d",
                 "sha256:e83442d2f74ceb1d166e351308810b394802fd9758c3b89ae36ca8daadac9fd4"
             ],
             "index": "pypi",
             "version": "==4.6.1"
->>>>>>> 73e8454f
         },
         "idna": {
             "hashes": [
@@ -1165,19 +1115,11 @@
         },
         "pytest": {
             "hashes": [
-<<<<<<< HEAD
-                "sha256:80cfd9c8b9e93f419abcc0400e9f595974a98e44b6863a77d3e1039961bfc9c4",
-                "sha256:c2396a15726218a2dfef480861c4ba37bd3952ebaaa5b0fede3fc23fddcd7f8c"
-            ],
-            "index": "pypi",
-            "version": "==4.2.1"
-=======
                 "sha256:067a1d4bf827ffdd56ad21bd46674703fce77c5957f6c1eef731f6146bfcef1c",
                 "sha256:9687049d53695ad45cf5fdc7bbd51f0c49f1ea3ecfc4b7f3fde7501b541f17f4"
             ],
             "index": "pypi",
             "version": "==4.3.0"
->>>>>>> 73e8454f
         },
         "pytest-cov": {
             "hashes": [
