from __future__ import annotations

"""Defines basic config for NEGMAS"""
import json
from os import environ
from pathlib import Path

__all__ = [
    "NEGMAS_CONFIG",
    "CONFIG_KEY_JNEGMAS_JAR",
    "CONFIG_KEY_GENIUS_BRIDGE_JAR",
    "negmas_config",
]

LOCAL_NEGMAS_CONFIG_FILENAME = "negmasconf.json"

NEGMAS_DEFAULT_PATH = environ.get(
    "NEGMAS_DEFAULT_PATH", Path.home() / "negmas" / "config.json"
)
"""Default path for NegMAS configurations"""

CONFIG_KEY_JNEGMAS_JAR = "jnegmas_jar"
"""Key name for the JNegMAS jar in `NEGMAS_CONFIG`"""

CONFIG_KEY_GENIUS_BRIDGE_JAR = "genius_bridge_jar"
"""Key name for the Genius bridge jar in `NEGMAS_CONFIG`"""

NEGMAS_CONFIG = {
    CONFIG_KEY_JNEGMAS_JAR: f"{NEGMAS_DEFAULT_PATH}/{CONFIG_KEY_JNEGMAS_JAR}",
    CONFIG_KEY_GENIUS_BRIDGE_JAR: f"{NEGMAS_DEFAULT_PATH}/{CONFIG_KEY_GENIUS_BRIDGE_JAR}",
}

# loading config file if any
__conf_path = Path(NEGMAS_DEFAULT_PATH).expanduser().absolute()

if __conf_path.exists():
<<<<<<< HEAD
    with open(__conf_path) as f:
        try:
            NEGMAS_CONFIG = json.load(f)
        except:
            pass
=======
    try:
        with open(__conf_path) as f:
            NEGMAS_CONFIG.update(json.load(f))
    except:
        pass

local_path = Path.cwd() / LOCAL_NEGMAS_CONFIG_FILENAME
if local_path.exists():
    try:
        with open(local_path) as f:
            NEGMAS_CONFIG.update(json.load(f))
    except:
        pass


def negmas_config(key: str, default):
    """
    Returns the config value associated with the given key.


    Remarks:
        - config values are read from the following sources (in descending order of priority):
            - Environment variable with the name NEGMAS_{key} (with the key converted to all uppercase)
            - Local file called negmasconf.json (with the key all lowercase)
            - json file stored at the location indicated by environment variable "NEGMAS_DEFAULT_PATH" (with the key all lowercase)
            - ~/negmas/config.json (with the key all lowercase)
            - A default value hardcoded in the negmas library. For paths, this usually lies under ~/negmas
    """
    return NEGMAS_CONFIG.get(key.lower(), environ.get("NEGMAS_" + key.upper(), default))
>>>>>>> 776bbe36
<|MERGE_RESOLUTION|>--- conflicted
+++ resolved
@@ -34,13 +34,6 @@
 __conf_path = Path(NEGMAS_DEFAULT_PATH).expanduser().absolute()
 
 if __conf_path.exists():
-<<<<<<< HEAD
-    with open(__conf_path) as f:
-        try:
-            NEGMAS_CONFIG = json.load(f)
-        except:
-            pass
-=======
     try:
         with open(__conf_path) as f:
             NEGMAS_CONFIG.update(json.load(f))
@@ -69,5 +62,4 @@
             - ~/negmas/config.json (with the key all lowercase)
             - A default value hardcoded in the negmas library. For paths, this usually lies under ~/negmas
     """
-    return NEGMAS_CONFIG.get(key.lower(), environ.get("NEGMAS_" + key.upper(), default))
->>>>>>> 776bbe36
+    return NEGMAS_CONFIG.get(key.lower(), environ.get("NEGMAS_" + key.upper(), default))