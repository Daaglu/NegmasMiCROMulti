--- conflicted
+++ resolved
@@ -872,13 +872,9 @@
 
 def get_class(class_name: Union[str, Type], module_name: str = None, scope: dict = None) -> Type:
     """Imports and creates a class object for the given class name"""
-<<<<<<< HEAD
-    modules: List[str] = []
-=======
     if not isinstance(class_name, str):
         return class_name
-    modules = []
->>>>>>> 73e8454f
+    modules: List[str] = []
     if module_name is not None:
         modules = module_name.split('.')
     modules += class_name.split('.')
